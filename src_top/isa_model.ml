(*===============================================================================*)
(*                                                                               *)
(*                rmem executable model                                          *)
(*                =====================                                          *)
(*                                                                               *)
(*  This file is:                                                                *)
(*                                                                               *)
(*  Copyright Shaked Flur, University of Cambridge          2017-2018            *)
(*  Copyright Robert Norton-Wright, University of Cambridge      2017            *)
(*  Copyright Jon French, University of Cambridge           2017-2018            *)
(*  Copyright Christopher Pulte, University of Cambridge    2017-2018            *)
(*                                                                               *)
(*  All rights reserved.                                                         *)
(*                                                                               *)
(*  It is part of the rmem tool, distributed under the 2-clause BSD licence in   *)
(*  LICENCE.txt.                                                                 *)
(*                                                                               *)
(*===============================================================================*)

open InstructionSemantics

type instruction_ast = InstructionSemantics.instruction_ast

module type TransSail = sig
  type instruction
  type labelmap = (string * int) list

  val shallow_ast_to_herdtools_ast : instruction_ast -> instruction
  val herdtools_ast_to_shallow_ast : instruction -> instruction_ast

  val herdtools_ast_to_interp_instruction : instruction -> Interp_interface.instruction
  val interp_instruction_to_herdtools_ast : Interp_interface.instruction -> instruction

  val unlabelize_ins :
      (string -> int) (** global variable lookup function *)
      -> labelmap     (** label locations *)
      -> int          (** current instruction index *)
      -> instruction  (** current instruction, possibly with labels *)
      -> instruction  (** unlabelized instruction *)
  val labelize_ins :
    (Sail_impl_base.address -> string option)
    -> Sail_impl_base.address
    -> instruction
    -> instruction

  val end_ins : instruction (** special to stop fetching *)
end

module RiscvTransSail : TransSail = struct
  type instruction = Riscv_types.ast2
  type labelmap = (string * int) list

  let shallow_ast_to_herdtools_ast _ = failwith "stub riscv shallow_ast_to_herdtools_ast"
  let herdtools_ast_to_shallow_ast _ = failwith "stub riscv herdtools_ast_to_shallow_ast"

  let herdtools_ast_to_interp_instruction _ = failwith "stub riscv herdtools_ast_to_interp_instruction"
  let interp_instruction_to_herdtools_ast _ = failwith "stub riscv interp_instruction_to_herdtools_ast"
  let unlabelize_ins _ _ _ _ = failwith "stub riscv unlabelize_ins"
  let labelize_ins _ _ _ = failwith "stub riscv labelize_ins"

  let end_ins = Riscv_types.STOP_FETCHING ()
end

(********************************************************************)

(* abstract the Sail ISA specific data *)

let memo_unit (f : unit -> 'a) =
  let v = (ref None : 'a option ref) in
  let g ?(no_memo = false) () =
    if no_memo then begin
        v := None;
        f ()
      end
    else
      match !v with
      | Some x -> x
      | None -> begin
          let x = f () in
          v := Some x;
          x
        end
  in
  g

module type ISADefs = sig
  val name : string
  val reg_data : BasicTypes.registerdata

  val isa_defs_thunk : ?no_memo:bool -> unit -> Interp_interface.specification
  val interp2_isa_defs_thunk : ?no_memo:bool -> unit -> (Type_check.tannot Ast.defs * Type_check.Env.t)
  val isa_memory_access : (Interp_interface.memory_reads *
                        Interp_interface.memory_read_taggeds *
                        Interp_interface.memory_writes *
                        Interp_interface.memory_write_eas *
                        Interp_interface.memory_write_vals *
                        Interp_interface.memory_write_vals_tagged *
                        Interp_interface.barriers *
                        Interp_interface.excl_res)
  val isa_externs : Interp_interface.external_functions
end

let empty_isa_defs = memo_unit (fun () -> Interp_ast.Defs [])
let empty_interp2_isa_defs = memo_unit (fun () -> (Ast.Defs [], Type_check.initial_env))

module PPCGenISADefs : ISADefs = struct
  let name = "PPC"
  let reg_data = IsaInfoPPCGen.ppcgen_ism.BasicTypes.register_data_info
  let isa_defs_thunk = memo_unit (fun () -> Screen.unmarshal_defs "PPCGen")
  let interp2_isa_defs_thunk = empty_interp2_isa_defs
  let isa_memory_access = (Power_extras.power_read_memory_functions,
                            [],
                            [],
                            Power_extras.power_memory_eas,
                            Power_extras.power_memory_vals,
                            [],
                            Power_extras.power_barrier_functions,
                            None)
  let isa_externs = Power_extras.power_externs
end

module AArch64ISADefs : ISADefs = struct
    let name = "AArch64"
    let reg_data = IsaInfoAArch64.aarch64hand_ism.BasicTypes.register_data_info
    let isa_defs_thunk = memo_unit (fun () -> Screen.unmarshal_defs "AArch64")
    let interp2_isa_defs_thunk = empty_interp2_isa_defs
    let isa_memory_access = (ArmV8_extras.aArch64_read_memory_functions,
                              [],
                              ArmV8_extras.aArch64_memory_writes,
                              ArmV8_extras.aArch64_memory_eas,
                              ArmV8_extras.aArch64_memory_vals,
                              [],
                              ArmV8_extras.aArch64_barrier_functions,
                              ArmV8_extras.aArch64_excl_res)
    let isa_externs = []
end

module AArch64GenISADefs : ISADefs = struct
    let name = "AArch64Gen"
    let reg_data = IsaInfoAArch64.aarch64gen_ism.BasicTypes.register_data_info
    let isa_defs_thunk = memo_unit (fun () -> Screen.unmarshal_defs "AArch64Gen")
    let interp2_isa_defs_thunk = empty_interp2_isa_defs
    let isa_memory_access = ([], (*ArmV8Gen_extras.aArch64_read_memory_functions*)
                              [],
                              [], (*ArmV8Gen_extras.aArch64_memory_writes*)
                              [], (*ArmV8Gen_extras.aArch64_memory_eas*)
                              [], (*ArmV8Gen_extras.aArch64_memory_vals*)
                              [],
                              [], (*ArmV8Gen_extras.aArch64_barrier_functions*)
                              None)
    let isa_externs = []
end

module MIPS64ISADefs : ISADefs = struct
    let name = "MIPS"
    let reg_data = IsaInfoMIPS.mips_ism.BasicTypes.register_data_info
    let isa_defs_thunk = memo_unit (fun () -> Screen.unmarshal_defs "MIPS64")
    let interp2_isa_defs_thunk = empty_interp2_isa_defs
    let isa_memory_access = (Mips_extras.mips_read_memory_functions,
                              [],
                              Mips_extras.mips_memory_writes,
                              Mips_extras.mips_memory_eas,
                              Mips_extras.mips_memory_vals,
                              [],
                              Mips_extras.mips_barrier_functions,
                              None)
    let isa_externs = []
end

module RISCVISADefs : ISADefs = struct
    let name = "RISCV"
<<<<<<< HEAD
    let reg_data = MachineDefISAInfoRISCV.riscv_ism.MachineDefISAInfo.register_data_info
    let isa_defs_thunk = empty_isa_defs
    let interp2_isa_defs_thunk = memo_unit (fun () -> Screen.unmarshal_interp2_defs "riscv")
=======
    let reg_data = IsaInfoRISCV.riscv_ism.BasicTypes.register_data_info
    let isa_defs_thunk = memo_unit (fun () -> Screen.unmarshal_defs "RISCV")
>>>>>>> c4d70ca9
    (* let isa_memory_access = (Riscv_extras.riscv_read_memory_functions,
     *                           [],
     *                           Riscv_extras.riscv_memory_writes,
     *                           Riscv_extras.riscv_memory_eas,
     *                           Riscv_extras.riscv_memory_vals,
     *                           [],
     *                           Riscv_extras.riscv_barrier_functions,
     *                           Riscv_extras.riscv_speculate_conditional_success) *)
    let isa_memory_access = ([], [], [], [], [], [], [], None)
    let isa_externs = []
end

module X86ISADefs : ISADefs = struct
    let name = "X86"
    let reg_data = IsaInfoX86.x86_ism.BasicTypes.register_data_info
    let isa_defs_thunk = memo_unit (fun () -> Screen.unmarshal_defs "X86")
    let interp2_isa_defs_thunk = empty_interp2_isa_defs
    let isa_memory_access = (X86_extras.x86_read_memory_functions,
                              [],
                              X86_extras.x86_memory_writes,
                              X86_extras.x86_memory_eas,
                              X86_extras.x86_memory_vals,
                              [],
                              X86_extras.x86_barrier_functions,
                              None)
    let isa_externs = []
end

let all_isa_defs : (module ISADefs) list = [
    (module PPCGenISADefs);
    (module AArch64ISADefs);
(*     (module AArch64GenISADefs); *)
    (module MIPS64ISADefs);
    (module RISCVISADefs);
    (module X86ISADefs);
  ]

(********************************************************************)

module type S = sig
  module ISADefs : ISADefs

  val instruction_semantics : instruction_semantics_mode ->
      RunOptions.t -> instruction_semantics_p

  val is_option : RunOptions.t -> instruction_semantics_option
end


module Make (ISADefs: ISADefs) (TransSail: TransSail) : S = struct
  module ISADefs = ISADefs

  let initialise_interp_semantics
        compare_analyses
        ism
        context endianness
    =

    let instruction_to_interp_instruction = function
      | PPCGEN_instr instr -> Power_toFromInterp.astToInterpValue instr
      | AArch64_instr instr -> ArmV8_toFromInterp.astToInterpValue0 instr
      | MIPS_instr instr -> Mips_toFromInterp.astToInterpValue1 instr
      | RISCV_instr instr -> failwith "not implemented yet"
      | X86_instr instr -> X86_toFromInterp.astToInterpValue3 instr
      | Fetch_error -> failwith "fetch error"
    in

    let interp_instruction_to_instruction instr = match ism with
       | PPCGEN_ism -> PPCGEN_instr (Power_toFromInterp.astFromInterpValue instr)
       | AARCH64_ism AArch64HandSail -> AArch64_instr (ArmV8_toFromInterp.astFromInterpValue0 instr)
       | AARCH64_ism AArch64GenSail -> failwith "not implemented yet"
       | MIPS_ism -> MIPS_instr (Mips_toFromInterp.astFromInterpValue1 instr)
       | RISCV_ism -> failwith "not implemented yet"
       | X86_ism -> X86_instr (X86_toFromInterp.astFromInterpValue3 instr)
    in


    let decode_error_to_decode_error opcode = function
      | Interp_interface.Unsupported_instruction_error instr ->
         Unsupported_instruction_error0
          (opcode,interp_instruction_to_instruction instr)
      | Interp_interface.Not_an_instruction_error opcode ->
         Not_an_instruction_error0 opcode
      | Interp_interface.Internal_error string ->
         Internal_decode_error string
    in

    let interp__initial_outcome_s_of_instruction eager instruction : Sail_impl_base.outcome_S =
      let instruction = instruction_to_interp_instruction instruction in
      let interp_mode eager = Interp_inter_imp.make_mode eager false !Globals.debug_sail_interp in
      Interp_inter_imp.initial_outcome_s_of_instruction
        Printing_functions.pp_instruction_state context (interp_mode eager) instruction in


    let interp__instruction_analysis outcome_s instruction analysis_function
          reg_info nia_reg environment =

      let nias_function = InstructionSemantics.interp_nias_of_instruction instruction in
      let instruction = instruction_to_interp_instruction instruction in
      let interp_exhaustive = match outcome_s with
        | (_,Some (_,interp_exhaustive)) -> interp_exhaustive
        | _ -> failwith "interp__instruction_analysis outcome_s does not contain Some in snd" in
      let ism_s = match ism with
        | PPCGEN_ism -> "PPCGEN_ism"
        | AARCH64_ism AArch64HandSail -> "AArch64HandSail"
        | AARCH64_ism AArch64GenSail -> "AArch64GenSail"
        | MIPS_ism -> "MIPS_ism"
        | RISCV_ism -> "RISCV_ism"
        | X86_ism -> "X86_ism"
      in

      if compare_analyses then
        let open Params in
        Interp_inter_imp.interp_compare_analyses
          print_endline
          (RegUtils.non_pseudo_registers (!Globals.model_params.t))
          context endianness interp_exhaustive instruction nia_reg nias_function ism_s environment
          analysis_function reg_info

      else
        Interp_inter_imp.interp_instruction_analysis context interp_exhaustive instruction
          nia_reg nias_function ism_s environment in


    let interp__decode_to_instruction (address : Sail_impl_base.address) (opcode : Sail_impl_base.opcode) =
      match Interp_inter_imp.decode_to_instruction context None opcode with
      | Interp_interface.IDE_instr instruction ->
         let instruction = interp_instruction_to_instruction instruction in
         FDO_success (address,Some opcode,instruction)
      | Interp_interface.IDE_decode_error de ->
         FDO_decode_error (decode_error_to_decode_error opcode de)
    in

    (fun eager ->
      { initial_outcome_s_of_instruction0 = interp__initial_outcome_s_of_instruction eager;
        instruction_analysis0 = interp__instruction_analysis;
        decode_to_instruction0 = interp__decode_to_instruction;
      }
    )

  let initialise_interp2_semantics compare_analyses ism state endianness =


    let interp2__rk_to_rk v =
      let open Value in
      let open Sail_impl_base in
      match v with
      | V_ctor ("Read_plain", [])                         -> Read_plain
      | V_ctor ("Read_reserve", [])                       -> Read_reserve
      | V_ctor ("Read_acquire", [])                       -> Read_acquire
      | V_ctor ("Read_exclusive", [])                     -> Read_exclusive
      | V_ctor ("Read_exclusive_acquire", [])             -> Read_exclusive_acquire
      | V_ctor ("Read_stream", [])                        -> Read_stream
      | V_ctor ("Read_RISCV_acquire", [])                 -> Read_RISCV_acquire_RCsc
      | V_ctor ("Read_RISCV_strong_acquire", [])          -> Read_RISCV_acquire_release
      | V_ctor ("Read_RISCV_reserved", [])                -> Read_RISCV_reserved
      | V_ctor ("Read_RISCV_reserved_acquire", [])        -> Read_RISCV_reserved_acquire_RCsc
      | V_ctor ("Read_RISCV_reserved_strong_acquire", []) -> Read_RISCV_reserved_acquire_release
      | V_ctor ("Read_X86_locked", [])                    -> Read_X86_locked
      | _ -> failwith "unknown read kind in interp2__rk_to_rk"
    in

    let interp2__wk_to_wk v =
      let open Value in
      let open Sail_impl_base in
      match v with
      | V_ctor ("Write_plain", [])                            -> Write_plain
      | V_ctor ("Write_conditional", [])                      -> Write_conditional
      | V_ctor ("Write_release", [])                          -> Write_release
      | V_ctor ("Write_exclusive", [])                        -> Write_exclusive
      | V_ctor ("Write_exclusive_release", [])                -> Write_exclusive_release
      | V_ctor ("Write_RISCV_release", [])                    -> Write_RISCV_release_RCsc
      | V_ctor ("Write_RISCV_strong_release", [])             -> Write_RISCV_acquire_release
      | V_ctor ("Write_RISCV_conditional", [])                -> Write_RISCV_conditional
      | V_ctor ("Write_RISCV_conditional_release", [])        -> Write_RISCV_conditional_release_RCsc
      | V_ctor ("Write_RISCV_conditional_strong_release", []) -> Write_RISCV_conditional_acquire_release
      | V_ctor ("Write_X86_locked", [])                       -> Write_X86_locked
      | _                                                     -> failwith "unknown write kind in interp2__wk_to_wk"
    in

    let interp2__bk_to_bk v =
      let open Value in
      let open Sail_impl_base in
      match v with
      | V_ctor ("Barrier_Sync", [])        -> Barrier_Sync
      | V_ctor ("Barrier_LwSync", [])      -> Barrier_LwSync
      | V_ctor ("Barrier_Eieio", [])       -> Barrier_Eieio
      | V_ctor ("Barrier_Isync", [])       -> Barrier_Isync
      | V_ctor ("Barrier_DMB", [])         -> Barrier_DMB
      | V_ctor ("Barrier_DMB_ST", [])      -> Barrier_DMB_ST
      | V_ctor ("Barrier_DMB_LD", [])      -> Barrier_DMB_LD
      | V_ctor ("Barrier_DSB", [])         -> Barrier_DSB
      | V_ctor ("Barrier_DSB_ST", [])      -> Barrier_DSB_ST
      | V_ctor ("Barrier_DSB_LD", [])      -> Barrier_DSB_LD
      | V_ctor ("Barrier_ISB", [])         -> Barrier_ISB
      | V_ctor ("Barrier_MIPS_SYNC", [])   -> Barrier_MIPS_SYNC
      | V_ctor ("Barrier_RISCV_rw_rw", []) -> Barrier_RISCV_rw_rw
      | V_ctor ("Barrier_RISCV_r_rw", [])  -> Barrier_RISCV_r_rw
      | V_ctor ("Barrier_RISCV_r_r", [])   -> Barrier_RISCV_r_r
      | V_ctor ("Barrier_RISCV_rw_w", [])  -> Barrier_RISCV_rw_w
      | V_ctor ("Barrier_RISCV_w_w", [])   -> Barrier_RISCV_w_w
      | V_ctor ("Barrier_RISCV_w_rw", [])  -> Barrier_RISCV_w_rw
      | V_ctor ("Barrier_RISCV_rw_r", [])  -> Barrier_RISCV_rw_r
      | V_ctor ("Barrier_RISCV_r_w", [])   -> Barrier_RISCV_r_w
      | V_ctor ("Barrier_RISCV_w_r", [])   -> Barrier_RISCV_w_r
      | V_ctor ("Barrier_RISCV_i", [])     -> Barrier_RISCV_i
      | V_ctor ("Barrier_x86_MFENCE", [])  -> Barrier_x86_MFENCE
      | _                                  -> failwith "unknown barrier kind in interp2__bk_to_bk"
    in

    let interp2__tk_to_tk v =
      let open Value in
      let open Sail_impl_base in
      match v with
      | V_ctor ("Transaction_start", [])  -> Transaction_start
      | V_ctor ("Transaction_commit", []) -> Transaction_commit
      | V_ctor ("Transaction_abort", [])  -> Transaction_abort
      | _                                 -> failwith "unknown transaction kind in interp2__tk_to_tk"
    in

    let interp2__ik_to_ik v =
      let open Value in
      let open Sail_impl_base in
      match v with
      | V_ctor ("IK_barrier", [v_bk])                 -> IK_barrier (interp2__bk_to_bk v_bk)
      | V_ctor ("IK_mem_read", [v_rk])                -> IK_mem_read (interp2__rk_to_rk v_rk)
      | V_ctor ("IK_mem_write", [v_wk])               -> IK_mem_write (interp2__wk_to_wk v_wk)
      | V_ctor ("IK_mem_rmw", [V_tuple [v_rk; v_wk]]) -> IK_mem_rmw (interp2__rk_to_rk v_rk, interp2__wk_to_wk v_wk)
      | V_ctor ("IK_branch", _)                       -> IK_branch
      | V_ctor ("IK_trans", [v_tk])                   -> IK_trans (interp2__tk_to_tk v_tk)
      | V_ctor ("IK_simple", _)                       -> IK_simple
      | _                                             -> failwith "unknown instruction kind in interp2__ik_to_ik"
    in

    let interp2__regfp_to_regfp reg_info v =
      let open Value in
      let open Sail_impl_base in
      match v with
      | V_ctor ("RFull", [V_string name]) ->
         let (start, len, dir, _) = reg_info name None in
         Reg (name, start, len, dir)
      | V_ctor ("RSlice", _) -> failwith "RSlice not yet implemented in interp2__regfp_to_regfp"
      | V_ctor ("RSliceBit", _) -> failwith "RSliceBit not yet implemented in interp2__regfp_to_regfp"
      | V_ctor ("RField", _) -> failwith "RField not yet implemented in interp2__regfp_to_regfp"
      | _ -> failwith "unknown regfp in interp2__regfp_to_regfp"
    in

    let interp2__list_to_list f v =
      let open Value in
      match v with
      | V_list vs -> List.map f vs
      | _ -> failwith "invalid interpreter value in interp2__list_to_list"
    in

    let bit_to_bitc = function
      | Value.V_bit B0 -> Sail_impl_base.Bitc_zero
      | Value.V_bit B1 -> Sail_impl_base.Bitc_one
      | _ -> failwith "invalid interpreter value in bit_to_bitc"
    in

    let bitc_to_bit = function
      | Sail_impl_base.Bitc_zero -> Value.V_bit B0
      | Sail_impl_base.Bitc_one -> Value.V_bit B1
    in

    let bit_to_bitl = function
      | Value.V_bit B0 -> Sail_impl_base.Bitl_zero
      | Value.V_bit B1 -> Sail_impl_base.Bitl_one
      | _ -> failwith "invalid interpreter value in bit_to_bit"
    in

    let rec bits_to_bytes = function
      | [] -> []
      | (a::b::c::d::e::f::g::h::rest) -> (Sail_impl_base.Byte [a;b;c;d;e;f;g;h])::(bits_to_bytes rest)
      | _ -> failwith "bits_to_bytes given list of bits not divisible by 8"
    in

    let rec bytes_to_bits = function
      | [] -> []
      | ((Sail_impl_base.Byte bs)::rest) -> List.map bitc_to_bit bs @ bytes_to_bits rest
    in

    let interp2__bitlist_to_address v =
      let open Value in
      let open Sail_lib in
      let open Sail_impl_base in
      match v with
      | V_vector bs ->
         address_of_byte_list (bits_to_bytes (List.map bit_to_bitc bs))
      | _ -> failwith "invalid interpreter value in interp2__bitlist_to_address"
    in

    let interp2__bitlist_to_memval v =
      let open Value in
      let open Sail_lib in
      let open Sail_impl_base in
      match v with
      | V_vector bs -> List.map byte_lifted_of_byte (bits_to_bytes (List.map bit_to_bitc bs))
    in

    let interp2__memval_to_bitlist mv =
      let open Value in
      let open Sail_lib in
      let open Sail_impl_base in
      match (maybe_all (List.map byte_of_memory_byte mv)) with
      | Some bytes -> V_vector (bytes_to_bits bytes)
      | None -> assert false
    in

    let interp2__bool_to_bit = function
      | false -> Value.V_bit (Sail_lib.B0)
      | true -> Value.V_bit (Sail_lib.B1)
    in

    let interp2__regval_to_value rv =
      let open Value in
      let open Sail_impl_base in
      let open MachineDefInstructionSemantics in
      if rv.rv_start <> 0 || rv.rv_dir <> D_decreasing then failwith "invalid vector interp2__regval_to_interp" else
        match List.length (rv.rv_bits) with
        | 1 -> V_bool (bool_from_bitl (List.hd rv.rv_bits))
        | 2 -> Riscv_toFromInterp2.privilegeToInterpValue (Riscv.privLevel_of_bits (Lem.wordFromBitlist (List.map bool_from_bitl rv.rv_bits)))
        | 64 -> V_vector (List.map (fun b -> bool_from_bitl b |> interp2__bool_to_bit) rv.rv_bits)
        | 65 -> V_record (StringMap.add "Medeleg_chunk_0" (V_vector (List.map (fun b -> bool_from_bitl b |> interp2__bool_to_bit) (Util.drop 1 rv.rv_bits))) StringMap.empty)
        | 66 -> V_record (StringMap.add "Sedeleg_chunk_0" (V_vector (List.map (fun b -> bool_from_bitl b |> interp2__bool_to_bit) (Util.drop 2 rv.rv_bits))) StringMap.empty)
        | 67 -> V_record (StringMap.add "Misa_chunk_0" (V_vector (List.map (fun b -> bool_from_bitl b |> interp2__bool_to_bit) (Util.drop 3 rv.rv_bits))) StringMap.empty)
        | 68 -> V_record (StringMap.add "Mtvec_chunk_0" (V_vector (List.map (fun b -> bool_from_bitl b |> interp2__bool_to_bit) (Util.drop 4 rv.rv_bits))) StringMap.empty)
        | 69 -> V_record (StringMap.add "Minterrupts_chunk_0" (V_vector (List.map (fun b -> bool_from_bitl b |> interp2__bool_to_bit) (Util.drop 5 rv.rv_bits))) StringMap.empty)
        | 70 -> V_record (StringMap.add "Mstatus_chunk_0" (V_vector (List.map (fun b -> bool_from_bitl b |> interp2__bool_to_bit) (Util.drop 6 rv.rv_bits))) StringMap.empty)
        | 71 -> V_record (StringMap.add "Sstatus_chunk_0" (V_vector (List.map (fun b -> bool_from_bitl b |> interp2__bool_to_bit) (Util.drop 6 rv.rv_bits))) StringMap.empty)
        | 72 -> V_record (StringMap.add "Mcause_chunk_0" (V_vector (List.map (fun b -> bool_from_bitl b |> interp2__bool_to_bit) (Util.drop 8 rv.rv_bits))) StringMap.empty)
        | n -> failwith ("invalid vector length " ^ string_of_int n ^ " given to interp2__regval_to_value")
    in

    let interp2__bool_to_bitl = function
      | false -> Sail_impl_base.Bitl_zero
      | true -> Sail_impl_base.Bitl_one
    in

    let interp2__value_to_regval v =
      let open Value in
      let open Sail_impl_base in
      let open MachineDefInstructionSemantics in
      match v with
      | V_bool b -> build_register_value [interp2__bool_to_bitl b] D_decreasing 1 0
      | V_ctor ("Machine", [])
        | V_ctor ("Supervisor", [])
        | V_ctor ("User", []) -> build_register_value (List.map bool_to_bitl (Lem.bitlistFromWord (Riscv.privLevel_to_bits (Riscv_toFromInterp2.privilegeFromInterpValue v)))) D_decreasing 2 1
      | V_record fs when List.length (StringMap.bindings fs) = 1 -> begin
          match StringMap.bindings fs with
          | [("Medeleg_chunk_0", V_vector bs)] -> build_register_value (bl0::List.map bit_to_bitl bs) D_decreasing 65 0
          | [("Sedeleg_chunk_0", V_vector bs)] -> build_register_value (bl0::bl0::List.map bit_to_bitl bs) D_decreasing 66 0
          | [("Misa_chunk_0", V_vector bs)] -> build_register_value (bl0::bl0::bl0::List.map bit_to_bitl bs) D_decreasing 67 0
          | [("Mtvec_chunk_0", V_vector bs)] -> build_register_value (bl0::bl0::bl0::bl0::List.map bit_to_bitl bs) D_decreasing 68 0
          | [("Minterrupts_chunk_0", V_vector bs)] -> build_register_value (bl0::bl0::bl0::bl0::bl0::List.map bit_to_bitl bs) D_decreasing 69 0
          | [("Mstatus_chunk_0", V_vector bs)] -> build_register_value (bl0::bl0::bl0::bl0::bl0::bl0::List.map bit_to_bitl bs) D_decreasing 70 0
          | [("Sstatus_chunk_0", V_vector bs)] -> build_register_value (bl0::bl0::bl0::bl0::bl0::bl0::bl0::List.map bit_to_bitl bs) D_decreasing 71 0
          | [("Mcause_chunk_0", V_vector bs)] -> build_register_value (bl0::bl0::bl0::bl0::bl0::bl0::bl0::bl0::List.map bit_to_bitl bs) D_decreasing 72 0
          | _ -> failwith ("invalid record type given to interp2__value_to_regval: " ^ Value.string_of_value v)
        end
      | V_vector bs
           when List.for_all (function V_bit _ -> true | _ -> false) bs
        -> build_register_value (List.map bit_to_bitl bs) D_decreasing (List.length bs) 0
      | _ -> failwith ("invalid value given to interp2__value_to_regval: " ^ Value.string_of_value v)
    in

    let instruction_to_interp2_instruction = function
      | RISCV_instr instr -> Riscv_toFromInterp2.astToInterpValue instr
      | Fetch_error -> failwith "fetch error"
      | _ -> failwith "not implemented yet"
    in

    let interp2_instruction_to_instruction instr = match ism with
      | RISCV_ism -> RISCV_instr (Riscv_toFromInterp2.astFromInterpValue instr)
      | _ -> failwith "not implemented yet"
    in

    let pp_state out stack ({ Interpreter.locals = locals }, _) =
      let sep = "\n-----------------------------------------------------\n" in
      let frames = (List.map (fun f -> Interpreter.stack_string f |> Lazy.force) stack |> List.rev) @ [Lazy.force out] in
      let frames_str = String.concat sep frames in
      let locals_str = String.concat ", " (List.map (fun (k, v) -> (Ast_util.string_of_id k) ^ "=" ^ (Value.string_of_value v)) (Ast_util.Bindings.bindings locals)) in
      Some ((fun () -> (frames_str, locals_str)), (fun _ -> []))
    in

    let rec frame_to_outcome frame =
      match frame with
      | Interpreter.Done (state, v) -> (Sail_impl_base.Done (), None)
      | Interpreter.Fail (out, state, _, stack, msg) -> (Sail_impl_base.Fail (Some msg), pp_state out stack state)
      | Interpreter.Step (out, state, _, stack) ->
         (Sail_impl_base.Internal ((None, None), frame_to_outcome (Interpreter.eval_frame frame)), pp_state out stack state)
      | Interpreter.Break frame ->
         frame_to_outcome frame
      | Interpreter.Effect_request (out, state, stack, eff) -> begin
          match eff with
          | Interpreter.Read_mem (rk, addr, len, cont) -> begin
              let rk = interp2__rk_to_rk rk in
              let addr = interp2__bitlist_to_address addr in
              let len = Value.coerce_int len in
              (Sail_impl_base.Read_mem ((rk, MachineDefInstructionSemantics.address_lifted_of_address addr, Nat_big_num.to_int len), (fun mv -> frame_to_outcome (cont (interp2__memval_to_bitlist mv) state))), pp_state out stack state)
            end
          | Interpreter.Write_ea (wk, addr, len, cont) -> begin
              let wk = interp2__wk_to_wk wk in
              let addr = interp2__bitlist_to_address addr in
              let len = Value.coerce_int len in
              (Sail_impl_base.Write_ea ((wk, MachineDefInstructionSemantics.address_lifted_of_address addr, Nat_big_num.to_int len), frame_to_outcome (cont () state)) , pp_state out stack state)
            end
          | Interpreter.Excl_res cont -> begin
              (Sail_impl_base.Excl_res (fun b -> frame_to_outcome (cont b state)), pp_state out stack state)
            end
          | Interpreter.Write_mem (wk, addr, len, v, cont) -> begin
              let v = interp2__bitlist_to_memval v in
              (Sail_impl_base.Write_memv (v, (fun b -> frame_to_outcome (cont b state))), pp_state out stack state)
            end
          | Interpreter.Barrier (bk, cont) -> begin
              let bk = interp2__bk_to_bk bk in
              (Sail_impl_base.Barrier (bk, frame_to_outcome (cont () state)), pp_state out stack state)
            end
          | Interpreter.Read_reg (name, cont) -> begin
              let open Sail_impl_base in
              let reg_name = MachineDefInstructionSemantics.string_to_sail1_reg name in
              ((Sail_impl_base.Read_reg (reg_name, fun rv -> frame_to_outcome (cont (interp2__regval_to_value rv) state))), pp_state out stack state)
            end
          | Interpreter.Write_reg (name, v, cont) -> begin
              let open Sail_impl_base in
              let reg_name = MachineDefInstructionSemantics.string_to_sail1_reg name in
              (Sail_impl_base.Write_reg ((reg_name, interp2__value_to_regval v), frame_to_outcome (cont () state)), pp_state out stack state)
            end
        end
    in

    let interp2__initial_outcome_s_of_instruction eager instruction : Sail_impl_base.outcome_S =
      let instruction = instruction_to_interp2_instruction instruction in
      let frame = Interpreter.execute_instruction state instruction in
      frame_to_outcome frame
    in

    let interp2__nia_to_nia v =
      let open Value in
      let open Sail_impl_base in
      match v with
      | V_ctor ("NIAFP_successor", _) -> NIA_successor
      | V_ctor ("NIAFP_concrete_address", [bv]) -> NIA_concrete_address (interp2__bitlist_to_address bv)
      | V_ctor ("NIAFP_indirect_address", _) -> NIA_indirect_address
      | _ -> failwith "unknown niafp in interp2__nia_to_nia"
    in

    let interp2__dia_to_dia reg_info v =
      let open Value in
      let open Sail_impl_base in
      match v with
      | V_ctor ("DIAFP_none", _) -> DIA_none
      | V_ctor ("DIAFP_concrete", [bv]) -> DIA_concrete_address (interp2__bitlist_to_address bv)
      | V_ctor ("DIAFP_reg", [reg]) -> DIA_register (interp2__regfp_to_regfp reg_info reg)
      | _ -> failwith "unknown diafp in interp2__dia_to_dia"
    in

    let interp2__analysis_to_analysis reg_info v =
      let open Value in
      match v with
      | V_tuple [v_ir; v_or; v_ar; v_nias; v_dia; v_ik] ->
         (interp2__list_to_list (interp2__regfp_to_regfp reg_info) v_ir,
          interp2__list_to_list (interp2__regfp_to_regfp reg_info) v_or,
          interp2__list_to_list (interp2__regfp_to_regfp reg_info) v_ar,
          interp2__list_to_list interp2__nia_to_nia v_nias,
          interp2__dia_to_dia reg_info v_dia,
          interp2__ik_to_ik v_ik)
      | _ -> failwith "invalid value for interp2__analysis_to_analysis"
    in

    let rec frame_handle_reg_reads rvs frame =
      match frame with
      | Interpreter.Done (state, v) -> v
      | Interpreter.Fail (_, _, _, _, msg) -> failwith ("frame_handle_reg_reads got Fail: " ^ msg)
      | Interpreter.Step (out, state, _, stack) ->
         frame_handle_reg_reads rvs (Interpreter.eval_frame frame)
      | Interpreter.Break frame ->
         frame_handle_reg_reads rvs (Interpreter.eval_frame frame)
      | Interpreter.Effect_request (_, state, _, eff) -> begin
          match eff with
          | Interpreter.Read_reg (name, cont) -> begin
              let open Sail_impl_base in
              let reg_name = MachineDefInstructionSemantics.string_to_sail1_reg name in
              let rv = List.assoc reg_name rvs in
              frame_handle_reg_reads rvs (cont (interp2__regval_to_value rv) state)
            end
          | _ -> failwith "frame_handle_reg_reads: unhandled effect"
        end
    in


    let interp2__instruction_analysis outcome_s instruction analysis_function reg_info nia_reg environment =
      assert (analysis_function = "initial_analysis");
      interp2__analysis_to_analysis reg_info (frame_handle_reg_reads environment (Interpreter.analyse_instruction state (instruction_to_interp2_instruction instruction)))
    in

    let opcode_to_lits (Sail_impl_base.Opcode bytes) =
      let bit_to_lit = function
        | Sail_impl_base.Bitc_zero -> Ast.L_zero
        | Sail_impl_base.Bitc_one -> Ast.L_one
      in
      List.flatten (List.map (fun (Sail_impl_base.Byte byte) -> List.map bit_to_lit byte) bytes)
    in

    let interp2__decode_to_instruction (address : Sail_impl_base.address) (opcode : Sail_impl_base.opcode) =
      match Interpreter.decode_instruction state (opcode_to_lits opcode) with
      | Interpreter.Value_success v -> FDO_success (address, Some opcode, interp2_instruction_to_instruction v)
      | Interpreter.Value_error exn -> FDO_decode_error (Internal_decode_error (Printexc.to_string exn))
    in

    (fun eager ->
      { initial_outcome_s_of_instruction0 = interp2__initial_outcome_s_of_instruction eager;
        instruction_analysis0 = interp2__instruction_analysis;
        decode_to_instruction0 = interp2__decode_to_instruction;
      }
    )

  let instruction_semantics ism run_options : instruction_semantics_p =
    let endianness = Globals.get_endianness () in

    let shallow_semantics =
      initialise_shallow_embedding_semantics endianness ism
    in

    begin match ism with
    | RISCV_ism ->
       begin match ISADefs.interp2_isa_defs_thunk () with
       | Ast.Defs [], _ ->
          begin function
            | Interp eager -> failwith "Empty new-interpreter ISA defs"
            | Shallow_embedding -> shallow_semantics
          end
       | defs, env ->
          let open Value in
          let primops = StringMap.add "Platform.dram_base" (fun _ -> Value.mk_vector (Sail_lib.bits_of_string "0000000000000000")) primops in
          let primops = StringMap.add "Platform.dram_size" (fun _ -> Value.mk_vector (Sail_lib.bits_of_string "00000000ffffffff")) primops in
          let primops = StringMap.add "Platform.rom_base" (fun _ -> Value.mk_vector (Sail_lib.bits_of_string "0000000000000000")) primops in
          let primops = StringMap.add "Platform.rom_size" (fun _ -> Value.mk_vector (Sail_lib.bits_of_string "0000000000000000")) primops in
          let primops = StringMap.add "Platform.clint_base" (fun _ -> Value.mk_vector (Sail_lib.bits_of_string "0000000000000000")) primops in
          let primops = StringMap.add "Platform.clint_size" (fun _ -> Value.mk_vector (Sail_lib.bits_of_string "0000000000000000")) primops in
          let primops = StringMap.add "Platform.enable_dirty_update" (fun _ -> V_bool false) primops in
          let primops = StringMap.add "Platform.enable_misaligned_access" (fun _ -> V_bool false) primops in
          let primops = StringMap.add "Platform.mtval_has_illegal_inst_bits" (fun _ -> V_bool false) primops in
          let primops = StringMap.add "Platform.insns_per_tick" (fun _ -> V_int (Nat_big_num.of_string "100")) primops in
          let primops = StringMap.add "Platform.load_reservation" (fun _ -> V_unit) primops in
          let primops = StringMap.add "Platform.match_reservation" (fun _ -> V_bool true) primops in
          let primops = StringMap.add "Platform.cancel_reservation" (fun _ -> V_unit) primops in
          let interp_state =
            (* try *)
              Interpreter.initial_state defs env primops
            (* with (Reporting.Fatal_error e) as exn ->
             *   begin
             *     prerr_endline "Error constructing new-interpreter initial state:";
             *     Reporting.print_error e;
             *     Pretty_print_sail.pp_defs stdout defs;
             *     raise exn
             *   end *)
          in
          let interp_semantics = initialise_interp2_semantics
                                   run_options.RunOptions.compare_analyses
                                   ism interp_state endianness
          in
          begin function
            | Interp eager -> interp_semantics eager
            | Shallow_embedding -> shallow_semantics
          end
       end
    | _ ->
       begin match ISADefs.isa_defs_thunk () with
       | Interp_ast.Defs [] ->
          begin function
            | Interp eager -> failwith "Empty ISA defs"
            | Shallow_embedding -> shallow_semantics
          end

       | _ ->
          let interp_context =
            let defs = ISADefs.isa_defs_thunk () in
            let (read_functions,read_taggeds,mem_writes,mem_eas,mem_vals,write_vals_tagged,barrier_functions,excl_res) =
              ISADefs.isa_memory_access in
            let externs = ISADefs.isa_externs in

            Interp_inter_imp.build_context
              !Globals.debug_sail_interp defs read_functions read_taggeds mem_writes mem_eas mem_vals write_vals_tagged barrier_functions excl_res externs
          in


          let interp_semantics =
            initialise_interp_semantics
              run_options.RunOptions.compare_analyses
              ism
              interp_context endianness
          in
          begin function
            | Interp eager -> interp_semantics eager
            | Shallow_embedding -> shallow_semantics
          end
       end
    end

  let is_option run_options =
    if run_options.RunOptions.interpreter then
      let eager = run_options.RunOptions.suppress_internal in
      Interp eager
    else Shallow_embedding
end

let make = function
  | PPCGEN_ism                  -> (module (Make (PPCGenISADefs)     (PPCGenTransSail))     : S)
  | AARCH64_ism AArch64HandSail -> (module (Make (AArch64ISADefs)    (AArch64HGenTransSail)): S)
  | AARCH64_ism AArch64GenSail  -> (module (Make (AArch64GenISADefs) (AArch64GenTransSail)) : S)
  | MIPS_ism                    -> (module (Make (MIPS64ISADefs)     (MIPSHGenTransSail))   : S)
  | RISCV_ism                   -> (module (Make (RISCVISADefs)      (RiscvTransSail))  : S)
  | X86_ism                     -> (module (Make (X86ISADefs)        (X86HGenTransSail))    : S)<|MERGE_RESOLUTION|>--- conflicted
+++ resolved
@@ -169,14 +169,9 @@
 
 module RISCVISADefs : ISADefs = struct
     let name = "RISCV"
-<<<<<<< HEAD
-    let reg_data = MachineDefISAInfoRISCV.riscv_ism.MachineDefISAInfo.register_data_info
+    let reg_data = IsaInfoRISCV.riscv_ism.BasicTypes.register_data_info
     let isa_defs_thunk = empty_isa_defs
     let interp2_isa_defs_thunk = memo_unit (fun () -> Screen.unmarshal_interp2_defs "riscv")
-=======
-    let reg_data = IsaInfoRISCV.riscv_ism.BasicTypes.register_data_info
-    let isa_defs_thunk = memo_unit (fun () -> Screen.unmarshal_defs "RISCV")
->>>>>>> c4d70ca9
     (* let isa_memory_access = (Riscv_extras.riscv_read_memory_functions,
      *                           [],
      *                           Riscv_extras.riscv_memory_writes,
@@ -494,7 +489,7 @@
     let interp2__regval_to_value rv =
       let open Value in
       let open Sail_impl_base in
-      let open MachineDefInstructionSemantics in
+      let open InstructionSemantics in
       if rv.rv_start <> 0 || rv.rv_dir <> D_decreasing then failwith "invalid vector interp2__regval_to_interp" else
         match List.length (rv.rv_bits) with
         | 1 -> V_bool (bool_from_bitl (List.hd rv.rv_bits))
@@ -519,7 +514,7 @@
     let interp2__value_to_regval v =
       let open Value in
       let open Sail_impl_base in
-      let open MachineDefInstructionSemantics in
+      let open InstructionSemantics in
       match v with
       | V_bool b -> build_register_value [interp2__bool_to_bitl b] D_decreasing 1 0
       | V_ctor ("Machine", [])
@@ -576,13 +571,13 @@
               let rk = interp2__rk_to_rk rk in
               let addr = interp2__bitlist_to_address addr in
               let len = Value.coerce_int len in
-              (Sail_impl_base.Read_mem ((rk, MachineDefInstructionSemantics.address_lifted_of_address addr, Nat_big_num.to_int len), (fun mv -> frame_to_outcome (cont (interp2__memval_to_bitlist mv) state))), pp_state out stack state)
+              (Sail_impl_base.Read_mem ((rk, InstructionSemantics.address_lifted_of_address addr, Nat_big_num.to_int len), (fun mv -> frame_to_outcome (cont (interp2__memval_to_bitlist mv) state))), pp_state out stack state)
             end
           | Interpreter.Write_ea (wk, addr, len, cont) -> begin
               let wk = interp2__wk_to_wk wk in
               let addr = interp2__bitlist_to_address addr in
               let len = Value.coerce_int len in
-              (Sail_impl_base.Write_ea ((wk, MachineDefInstructionSemantics.address_lifted_of_address addr, Nat_big_num.to_int len), frame_to_outcome (cont () state)) , pp_state out stack state)
+              (Sail_impl_base.Write_ea ((wk, InstructionSemantics.address_lifted_of_address addr, Nat_big_num.to_int len), frame_to_outcome (cont () state)) , pp_state out stack state)
             end
           | Interpreter.Excl_res cont -> begin
               (Sail_impl_base.Excl_res (fun b -> frame_to_outcome (cont b state)), pp_state out stack state)
@@ -597,12 +592,12 @@
             end
           | Interpreter.Read_reg (name, cont) -> begin
               let open Sail_impl_base in
-              let reg_name = MachineDefInstructionSemantics.string_to_sail1_reg name in
+              let reg_name = InstructionSemantics.string_to_sail1_reg name in
               ((Sail_impl_base.Read_reg (reg_name, fun rv -> frame_to_outcome (cont (interp2__regval_to_value rv) state))), pp_state out stack state)
             end
           | Interpreter.Write_reg (name, v, cont) -> begin
               let open Sail_impl_base in
-              let reg_name = MachineDefInstructionSemantics.string_to_sail1_reg name in
+              let reg_name = InstructionSemantics.string_to_sail1_reg name in
               (Sail_impl_base.Write_reg ((reg_name, interp2__value_to_regval v), frame_to_outcome (cont () state)), pp_state out stack state)
             end
         end
@@ -659,7 +654,7 @@
           match eff with
           | Interpreter.Read_reg (name, cont) -> begin
               let open Sail_impl_base in
-              let reg_name = MachineDefInstructionSemantics.string_to_sail1_reg name in
+              let reg_name = InstructionSemantics.string_to_sail1_reg name in
               let rv = List.assoc reg_name rvs in
               frame_handle_reg_reads rvs (cont (interp2__regval_to_value rv) state)
             end
